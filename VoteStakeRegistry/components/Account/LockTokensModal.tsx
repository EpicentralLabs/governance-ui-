--- conflicted
+++ resolved
@@ -19,9 +19,6 @@
 import useWalletStore from 'stores/useWalletStore'
 import { voteRegistryLockDeposit } from 'VoteStakeRegistry/actions/voteRegistryLockDeposit'
 import { DepositWithMintAccount } from 'VoteStakeRegistry/sdk/accounts'
-<<<<<<< HEAD
-import { getMinDurationInDays } from '@utils/dateTools'
-=======
 import {
   yearsToDays,
   daysToMonths,
@@ -30,8 +27,7 @@
   getFormattedStringFromDays,
   secsToDays,
   yearsToSecs,
-} from 'VoteStakeRegistry/tools/dateTools'
->>>>>>> 7898a563
+} from '@utils/dateTools'
 import useDepositStore from 'VoteStakeRegistry/stores/useDepositStore'
 import { voteRegistryStartUnlock } from 'VoteStakeRegistry/actions/voteRegistryStartUnlock'
 import {
@@ -51,12 +47,6 @@
 import InlineNotification from '@components/InlineNotification'
 import Tooltip from '@components/Tooltip'
 import { notify } from '@utils/notifications'
-import {
-  daysToMonths,
-  getFormattedStringFromDays,
-  SECS_PER_DAY,
-  yearsToDays,
-} from '@utils/dateTools'
 
 const YES = 'Yes'
 const NO = 'No'
@@ -116,25 +106,16 @@
       defaultValue: 1,
       display: 'Custom',
     },
-<<<<<<< HEAD
-  ].filter((x) =>
-    depositToUnlock
-      ? getMinDurationInDays(
-          depositToUnlock.lockup.startTs,
-          depositToUnlock.lockup.endTs
-        ) <= x.defaultValue || x.display === 'Custom'
-      : true
-  )
-=======
   ]
     .filter((x) =>
       depositToUnlock
-        ? getMinDurationInDays(depositToUnlock) <= x.defaultValue ||
-          x.display === 'Custom'
+        ? getMinDurationInDays(
+            depositToUnlock.lockup.startTs,
+            depositToUnlock.lockup.endTs
+          ) <= x.defaultValue || x.display === 'Custom'
         : true
     )
     .filter((x) => x.defaultValue <= secsToDays(maxLockupSecs))
->>>>>>> 7898a563
 
   const maxNonCustomDaysLockup = lockupPeriods
     .map((x) => x.defaultValue)
