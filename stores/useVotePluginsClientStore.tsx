--- conflicted
+++ resolved
@@ -6,17 +6,8 @@
 import { SwitchboardQueueVoterClient } from '../SwitchboardVotePlugin/SwitchboardQueueVoterClient'
 import { getRegistrarPDA, Registrar } from 'VoteStakeRegistry/sdk/accounts'
 import { getRegistrarPDA as getPluginRegistrarPDA } from '@utils/plugin/accounts'
-<<<<<<< HEAD
-import { AnchorProvider, Wallet } from '@project-serum/anchor'
-import {
-  tryGetHeliumRegistrar,
-  tryGetNftRegistrar,
-  tryGetRegistrar,
-} from 'VoteStakeRegistry/sdk/api'
-=======
 import { AnchorProvider, Wallet } from '@coral-xyz/anchor'
 import { tryGetNftRegistrar, tryGetRegistrar } from 'VoteStakeRegistry/sdk/api'
->>>>>>> 7898a563
 import { SignerWalletAdapter } from '@solana/wallet-adapter-base'
 import { ConnectionContext } from '@utils/connection'
 import { ProgramAccount, Realm } from '@solana/spl-governance'
@@ -250,9 +241,9 @@
         )
 
         const updateMaxVoterWeightKeys = await pythClient.stakeConnection.program.methods
-            .updateMaxVoterWeight()
-            .pubkeys();
-        const maxVoterWeight = updateMaxVoterWeightKeys.maxVoterRecord as PublicKey;
+          .updateMaxVoterWeight()
+          .pubkeys()
+        const maxVoterWeight = updateMaxVoterWeightKeys.maxVoterRecord as PublicKey
 
         set((s) => {
           s.state.pythClient = pythClient
