import { ThemeProvider } from 'next-themes'
import { WalletIdentityProvider } from '@cardinal/namespaces-components'
import dynamic from 'next/dynamic'
import React, { useEffect } from 'react'
import Head from 'next/head'
import Script from 'next/script'
import { QueryClientProvider } from '@tanstack/react-query'
import { useRouter } from 'next/router'
import { GatewayProvider } from '@components/Gateway/GatewayProvider'
import { usePrevious } from '@hooks/usePrevious'
import { useVotingPlugins, vsrPluginsPks } from '@hooks/useVotingPlugins'
import ErrorBoundary from '@components/ErrorBoundary'
import handleGovernanceAssetsStore from '@hooks/handleGovernanceAssetsStore'
import handleRouterHistory from '@hooks/handleRouterHistory'
import NavBar from '@components/NavBar'
import PageBodyContainer from '@components/PageBodyContainer'
import tokenPriceService from '@utils/services/tokenPrice'
import TransactionLoader from '@components/TransactionLoader'
import useDepositStore from 'VoteStakeRegistry/stores/useDepositStore'
import useGovernanceAssets from '@hooks/useGovernanceAssets'
import useHydrateStore from '@hooks/useHydrateStore'
import useMembers from '@components/Members/useMembers'
import useRealm from '@hooks/useRealm'
import useTreasuryAccountStore from 'stores/useTreasuryAccountStore'
import useVotePluginsClientStore from 'stores/useVotePluginsClientStore'
import useWalletStore from 'stores/useWalletStore'
import NftVotingCountingModal from '@components/NftVotingCountingModal'
import { getResourcePathPart } from '@tools/core/resources'
import queryClient from '@hooks/queries/queryClient'
import useSerumGovStore from 'stores/useSerumGovStore'
import { WalletProvider } from '@hub/providers/Wallet'

const Notifications = dynamic(() => import('../components/Notification'), {
  ssr: false,
})

const GoogleTag = React.memo(
  function GoogleTag() {
    return (
      <React.Fragment>
        <Script
          async
          src="https://www.googletagmanager.com/gtag/js?id=G-TG90SK6TGB"
        />
        <Script id="gta-main">{`
          window.dataLayer = window.dataLayer || [];
          function gtag(){dataLayer.push(arguments);}
          gtag('js', new Date());
          gtag('config', 'G-TG90SK6TGB');
        `}</Script>
      </React.Fragment>
    )
  },
  () => true
)

interface Props {
  children: React.ReactNode
}

export function App(props: Props) {
  useHydrateStore()
  handleRouterHistory()
  useVotingPlugins()
  handleGovernanceAssetsStore()
  useMembers()
  useEffect(() => {
    tokenPriceService.fetchSolanaTokenList()
  }, [])
  const { governedTokenAccounts } = useGovernanceAssets()
  const possibleNftsAccounts = governedTokenAccounts.filter(
    (x) => x.isSol || x.isNft
  )
  const { getNfts } = useTreasuryAccountStore()
  const { getOwnedDeposits, resetDepositState } = useDepositStore()
  const { realm, ownTokenRecord, realmInfo, symbol, config } = useRealm()
  const wallet = useWalletStore((s) => s.current)
  const connection = useWalletStore((s) => s.connection)
  const [vsrClient] = useVotePluginsClientStore((s) => [s.state.vsrClient])
  const prevStringifyPossibleNftsAccounts = usePrevious(
    JSON.stringify(possibleNftsAccounts)
  )
  const router = useRouter()
  const { cluster } = router.query
  const updateSerumGovAccounts = useSerumGovStore(
    (s) => s.actions.updateSerumGovAccounts
  )

  const realmName = realmInfo?.displayName ?? realm?.account?.name
  const title = realmName ? `${realmName}` : 'Realms'

  // Note: ?v==${Date.now()} is added to the url to force favicon refresh.
  // Without it browsers would cache the last used and won't change it for different realms
  // https://stackoverflow.com/questions/2208933/how-do-i-force-a-favicon-refresh
  const faviconUrl =
    symbol &&
    `/realms/${getResourcePathPart(
      symbol as string
    )}/favicon.ico?v=${Date.now()}`

  useEffect(() => {
<<<<<<< HEAD
    if (realm?.pubkey) {
      loadMarket(connection, connection.cluster)
    }
    // eslint-disable-next-line react-hooks/exhaustive-deps -- TODO please fix, it can cause difficult bugs. You might wanna check out https://bobbyhadz.com/blog/react-hooks-exhaustive-deps for info. -@asktree
  }, [connection.cluster, realm?.pubkey.toBase58()])

  useEffect(() => {
=======
>>>>>>> 7898a563
    if (
      realm &&
      config?.account.communityTokenConfig.voterWeightAddin &&
      vsrPluginsPks.includes(
        config.account.communityTokenConfig.voterWeightAddin.toBase58()
      ) &&
      realm.pubkey &&
      wallet?.connected &&
      ownTokenRecord &&
      vsrClient
    ) {
      getOwnedDeposits({
        realmPk: realm!.pubkey,
        communityMintPk: realm!.account.communityMint,
        walletPk: ownTokenRecord!.account!.governingTokenOwner,
        client: vsrClient!,
        connection: connection.current,
      })
    } else if (!wallet?.connected || !ownTokenRecord) {
      resetDepositState()
    }
    // eslint-disable-next-line react-hooks/exhaustive-deps -- TODO please fix, it can cause difficult bugs. You might wanna check out https://bobbyhadz.com/blog/react-hooks-exhaustive-deps for info. -@asktree
  }, [
    // eslint-disable-next-line react-hooks/exhaustive-deps -- TODO please fix, it can cause difficult bugs. You might wanna check out https://bobbyhadz.com/blog/react-hooks-exhaustive-deps for info. -@asktree
    realm?.pubkey.toBase58(),
    // eslint-disable-next-line react-hooks/exhaustive-deps -- TODO please fix, it can cause difficult bugs. You might wanna check out https://bobbyhadz.com/blog/react-hooks-exhaustive-deps for info. -@asktree
    ownTokenRecord?.pubkey.toBase58(),
    wallet?.connected,
    // eslint-disable-next-line react-hooks/exhaustive-deps -- TODO please fix, it can cause difficult bugs. You might wanna check out https://bobbyhadz.com/blog/react-hooks-exhaustive-deps for info. -@asktree
    vsrClient?.program.programId.toBase58(),
  ])

  useEffect(() => {
    if (
      prevStringifyPossibleNftsAccounts !==
        JSON.stringify(possibleNftsAccounts) &&
      realm?.pubkey
    ) {
      getNfts(possibleNftsAccounts, connection)
    }
    // eslint-disable-next-line react-hooks/exhaustive-deps -- TODO please fix, it can cause difficult bugs. You might wanna check out https://bobbyhadz.com/blog/react-hooks-exhaustive-deps for info. -@asktree
  }, [JSON.stringify(possibleNftsAccounts), realm?.pubkey.toBase58()])

  useEffect(() => {
    updateSerumGovAccounts(cluster as string | undefined)
    // eslint-disable-next-line react-hooks/exhaustive-deps -- TODO please fix, it can cause difficult bugs. You might wanna check out https://bobbyhadz.com/blog/react-hooks-exhaustive-deps for info. -@asktree
  }, [cluster])

  return (
    <div className="relative bg-bkg-1 text-fgd-1">
      <Head>
        <meta property="og:title" content={title} key="title" />
        <title>{title}</title>
        <style>{`
          body {
            background-color: #17161c;
          }
        `}</style>
        {faviconUrl ? (
          <>
            <link rel="icon" href={faviconUrl} />
          </>
        ) : (
          <>
            <link
              rel="apple-touch-icon"
              sizes="57x57"
              href="/favicons/apple-icon-57x57.png"
            />
            <link
              rel="apple-touch-icon"
              sizes="60x60"
              href="/favicons/apple-icon-60x60.png"
            />
            <link
              rel="apple-touch-icon"
              sizes="72x72"
              href="/favicons/apple-icon-72x72.png"
            />
            <link
              rel="apple-touch-icon"
              sizes="76x76"
              href="/favicons/apple-icon-76x76.png"
            />
            <link
              rel="apple-touch-icon"
              sizes="114x114"
              href="/favicons/apple-icon-114x114.png"
            />
            <link
              rel="apple-touch-icon"
              sizes="120x120"
              href="/favicons/apple-icon-120x120.png"
            />
            <link
              rel="apple-touch-icon"
              sizes="144x144"
              href="/favicons/apple-icon-144x144.png"
            />
            <link
              rel="apple-touch-icon"
              sizes="152x152"
              href="/favicons/apple-icon-152x152.png"
            />
            <link
              rel="apple-touch-icon"
              sizes="180x180"
              href="/favicons/apple-icon-180x180.png"
            />
            <link
              rel="icon"
              type="image/png"
              sizes="192x192"
              href="/favicons/android-icon-192x192.png"
            />
            <link
              rel="icon"
              type="image/png"
              sizes="32x32"
              href="/favicons/favicon-32x32.png"
            />
            <link
              rel="icon"
              type="image/png"
              sizes="96x96"
              href="/favicons/favicon-96x96.png"
            />
            <link
              rel="icon"
              type="image/png"
              sizes="16x16"
              href="/favicons/favicon-16x16.png"
            />
          </>
        )}
      </Head>
      <GoogleTag />
      <ErrorBoundary>
        <QueryClientProvider client={queryClient}>
          <ThemeProvider defaultTheme="Dark">
            <WalletIdentityProvider appName={'Realms'}>
              <WalletProvider>
                <GatewayProvider>
                  <NavBar />
                  <Notifications />
                  <TransactionLoader></TransactionLoader>
                  <NftVotingCountingModal />
                  <PageBodyContainer>{props.children}</PageBodyContainer>
                </GatewayProvider>
              </WalletProvider>
            </WalletIdentityProvider>
          </ThemeProvider>
        </QueryClientProvider>
      </ErrorBoundary>
    </div>
  )
}<|MERGE_RESOLUTION|>--- conflicted
+++ resolved
@@ -99,16 +99,6 @@
     )}/favicon.ico?v=${Date.now()}`
 
   useEffect(() => {
-<<<<<<< HEAD
-    if (realm?.pubkey) {
-      loadMarket(connection, connection.cluster)
-    }
-    // eslint-disable-next-line react-hooks/exhaustive-deps -- TODO please fix, it can cause difficult bugs. You might wanna check out https://bobbyhadz.com/blog/react-hooks-exhaustive-deps for info. -@asktree
-  }, [connection.cluster, realm?.pubkey.toBase58()])
-
-  useEffect(() => {
-=======
->>>>>>> 7898a563
     if (
       realm &&
       config?.account.communityTokenConfig.voterWeightAddin &&
